--- conflicted
+++ resolved
@@ -1,10 +1,6 @@
 {
   "name": "avsc",
-<<<<<<< HEAD
-  "version": "6.0.0-alpha.11",
-=======
-  "version": "5.4.7",
->>>>>>> 297a8b41
+  "version": "6.0.0-alpha.12",
   "description": "Avro for JavaScript",
   "homepage": "https://github.com/mtth/avsc",
   "keywords": [
