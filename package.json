{
  "name": "avsc",
<<<<<<< HEAD
  "version": "6.0.0-alpha.8",
=======
  "version": "5.1.1",
>>>>>>> a1a4748f
  "description": "Avro for JavaScript",
  "homepage": "https://github.com/mtth/avsc",
  "keywords": [
    "api",
    "avdl",
    "avpr",
    "avro",
    "avsc",
    "binary",
    "buffer",
    "data",
    "decoding",
    "encoding",
    "idl",
    "interface",
    "ipc",
    "json",
    "marshalling",
    "message",
    "protocol",
    "rpc",
    "schema",
    "serde",
    "serialization",
    "type"
  ],
  "files": [
    "lib",
    "etc/browser"
  ],
  "main": "./lib",
  "types": "./types",
  "browser": {
    "./lib": "./etc/browser/avsc.js",
    "./lib/files": "./etc/browser/lib/files.js",
    "crypto": "./etc/browser/lib/crypto.js"
  },
  "engines": {
    "node": ">=0.11"
  },
  "scripts": {
    "cover": "istanbul cover _mocha",
    "clean": "rm -rf coverage dist node_modules",
    "dist": "./etc/scripts/dist",
    "perf": "./etc/scripts/perf etc/schemas/*",
    "test": "mocha",
    "zuul": "zuul --no-coverage -- test/*.js"
  },
  "devDependencies": {
    "benchmark": "^2.1.3",
    "coveralls": "^2.13.3",
    "istanbul": "^0.4.5",
    "mocha": "^3.5.3",
    "tmp": "^0.0.29"
  },
  "author": {
    "name": "Matthieu Monsch",
    "email": "monsch@alum.mit.edu"
  },
  "license": "MIT",
  "repository": {
    "type": "git",
    "url": "git://github.com/mtth/avsc.git"
  }
}<|MERGE_RESOLUTION|>--- conflicted
+++ resolved
@@ -1,10 +1,6 @@
 {
   "name": "avsc",
-<<<<<<< HEAD
-  "version": "6.0.0-alpha.8",
-=======
-  "version": "5.1.1",
->>>>>>> a1a4748f
+  "version": "6.0.0-alpha.9",
   "description": "Avro for JavaScript",
   "homepage": "https://github.com/mtth/avsc",
   "keywords": [
