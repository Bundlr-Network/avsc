/* jshint node: true */

'use strict';

/**
 * Main node.js entry point.
 *
 * See `etc/browser/avsc.js` for the entry point used for browserify.
 *
 */

var files = require('./files'),
<<<<<<< HEAD
    schemas = require('./schemas'),
    shim = require('../etc/shim'),
    fs = require('fs');


/**
 * Parse a schema and return the corresponding type.
 *
 * This method will attempt to load schemas from a file if the schema passed is
 * a string which isn't valid JSON and contains at least one slash.
 *
 */
function parse(schema, opts) {
  var obj;
  if (typeof schema == 'string') {
    try {
      obj = JSON.parse(schema);
    } catch (err) {
      if (~schema.indexOf('/')) {
        // This can't be a valid name, so we interpret is as a filepath. This
        // makes is always feasible to read a file, independent of its name
        // (i.e. even if its name is valid JSON), by prefixing it with `./`.
        obj = JSON.parse(fs.readFileSync(schema));
      }
    }
  }
  if (obj === undefined) {
    obj = schema;
  }
  return schemas.createType(obj, opts);
}
=======
    types = require('./types');
>>>>>>> 7a1c5952


module.exports = {
  parse: files.parse,
  createFileDecoder: files.createFileDecoder,
  createFileEncoder: files.createFileEncoder,
  extractFileHeader: files.extractFileHeader,
  streams: files.streams,
  types: schemas.types,
  Validator: shim.Validator,
  ProtocolValidator: shim.ProtocolValidator
};<|MERGE_RESOLUTION|>--- conflicted
+++ resolved
@@ -10,41 +10,8 @@
  */
 
 var files = require('./files'),
-<<<<<<< HEAD
     schemas = require('./schemas'),
-    shim = require('../etc/shim'),
-    fs = require('fs');
-
-
-/**
- * Parse a schema and return the corresponding type.
- *
- * This method will attempt to load schemas from a file if the schema passed is
- * a string which isn't valid JSON and contains at least one slash.
- *
- */
-function parse(schema, opts) {
-  var obj;
-  if (typeof schema == 'string') {
-    try {
-      obj = JSON.parse(schema);
-    } catch (err) {
-      if (~schema.indexOf('/')) {
-        // This can't be a valid name, so we interpret is as a filepath. This
-        // makes is always feasible to read a file, independent of its name
-        // (i.e. even if its name is valid JSON), by prefixing it with `./`.
-        obj = JSON.parse(fs.readFileSync(schema));
-      }
-    }
-  }
-  if (obj === undefined) {
-    obj = schema;
-  }
-  return schemas.createType(obj, opts);
-}
-=======
-    types = require('./types');
->>>>>>> 7a1c5952
+    shim = require('../etc/shim');
 
 
 module.exports = {
